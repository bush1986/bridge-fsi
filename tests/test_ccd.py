import importlib
import sys
from pathlib import Path
sys.path.append(str(Path(__file__).resolve().parents[1]))
mod = importlib.import_module('bridge_wind_fragility')
<<<<<<< HEAD

generate_ccd_samples = mod.generate_ccd_samples


=======
generate_ccd_samples = mod.generate_ccd_samples
>>>>>>> a4b921bc
def test_generate_ccd_samples():
    mu = {"U10": 30.0, "alpha": 0.0}
    std = {"U10": 5.0, "alpha": 1.0}
    df = generate_ccd_samples(mu, std, n_center=3)
    assert len(df) == 11
    assert set(df["type"]) == {"center", "corner", "axial"}
    assert df.attrs["center"] == mu
    delta = df.attrs["delta"]
    assert delta["U10"] == 5.0
    assert delta["alpha"] == 1.0<|MERGE_RESOLUTION|>--- conflicted
+++ resolved
@@ -3,14 +3,7 @@
 from pathlib import Path
 sys.path.append(str(Path(__file__).resolve().parents[1]))
 mod = importlib.import_module('bridge_wind_fragility')
-<<<<<<< HEAD
-
 generate_ccd_samples = mod.generate_ccd_samples
-
-
-=======
-generate_ccd_samples = mod.generate_ccd_samples
->>>>>>> a4b921bc
 def test_generate_ccd_samples():
     mu = {"U10": 30.0, "alpha": 0.0}
     std = {"U10": 5.0, "alpha": 1.0}
