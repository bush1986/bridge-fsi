--- conflicted
+++ resolved
@@ -4,11 +4,6 @@
 import pandas as pd
 sys.path.append(str(Path(__file__).resolve().parents[1]))
 mod = importlib.import_module('bridge_wind_fragility')
-<<<<<<< HEAD
-
-
-=======
->>>>>>> a4b921bc
 def test_multi_rsm_fit():
     mu, std, dists = mod.define_random_variables()
     samples = mod.generate_ccd_samples(mu, std, n_center=1)
@@ -18,11 +13,6 @@
     rsm.fit_all(samples, df)
     preds = rsm.predict('Ucr', samples)
     assert preds.shape[0] == len(samples)
-<<<<<<< HEAD
-
-
-=======
->>>>>>> a4b921bc
 def test_iterate_convergence():
     mu, std, dists = mod.define_random_variables()
     g = mod.create_limit_state("Ucr - U10")
