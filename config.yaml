--- conflicted
+++ resolved
@@ -1,27 +1,21 @@
 # config.yaml
 wbpj_template: "bridge_fsi_template.wbpj"
 working_dir: "fsi_simulations"
-
 random_vars:
   V_b_100: 28.5
   beta_coeff: 0.12
-
 nsga_pop: 80
 nsga_gen: 60
-
 sampling:
   initial_scale: 1.0
   shrink: 0.8
   min_scale: 0.2
-
 random_seed: 42
 limit_state: "Ucr - U10"
-
 convergence:
   max_iter: 15
   tol: 0.01
   beta_tol: 0.005
-
 thresholds:
   DS1: ["Ucr_norm", 0.25]
   DS2: ["Ucr_norm", 0.50]
@@ -33,14 +27,10 @@
   Acceleration_DS1: ["sigma_a", 0.05]
   Acceleration_DS2: ["sigma_a", 0.1]
   Acceleration_DS3: ["sigma_a", 0.15]
-
-<<<<<<< HEAD
 use_fsi: true
-
 flutter:
   case_dir: "flutter_cases"
   wind_speeds: [20, 25, 30, 35, 40, 45, 50, 55, 60]
-
 bridge_params:
   mass: 15000
   inertia: 3000000
@@ -49,7 +39,4 @@
   damping_h: 0.005
   damping_alpha: 0.005
   width: 30.0
-  density: 1.25
-=======
-use_fsi: true
->>>>>>> 238e03b6
+  density: 1.25