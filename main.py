--- conflicted
+++ resolved
@@ -11,23 +11,19 @@
 
 import numpy as np
 import pandas as pd
-<<<<<<< HEAD
+
 from scipy.stats import norm, lognorm, rv_frozen, kstest
 from sklearn.preprocessing import PolynomialFeatures
 from sklearn.linear_model import Ridge
 from scipy.optimize import brentq
 import itertools
 import logging
-=======
-from scipy.stats import norm, lognorm, rv_frozen
-from sklearn.preprocessing import PolynomialFeatures
->>>>>>> a904f48b
 
 
 def define_random_variables() -> Tuple[Dict[str, float], Dict[str, float], Dict[str, rv_frozen]]:
     """定义随机变量及其概率分布。
 
-<<<<<<< HEAD
+
     返回均值 ``mu``、标准差 ``std`` 以及 ``scipy`` 分布对象 ``dists``。
     CCD 半径将在采样阶段由 ``std`` 派生。
     """
@@ -39,34 +35,19 @@
         "alpha": norm(loc=mu["alpha"], scale=std["alpha"]),
     }
     return mu, std, dists
-=======
-    返回值包含均值中心 ``mu``、增量 ``delta`` 以及 ``scipy`` 分布对象 ``dists``。
-    """
-
-    mu = {"U10": 32.0, "alpha": 0.0}
-    delta = {"U10": 8.0, "alpha": 2.0}
-    dists = {
-        "U10": norm(loc=mu["U10"], scale=delta["U10"]),
-        "alpha": norm(loc=mu["alpha"], scale=delta["alpha"]),
-    }
-    return mu, delta, dists
->>>>>>> a904f48b
+
 
 
 def generate_ccd_samples(
     center: Dict[str, float],
-<<<<<<< HEAD
     std: Dict[str, float],
     k: float = 1.0,
-=======
-    delta: Dict[str, float],
->>>>>>> a904f48b
     alpha_star: float = np.sqrt(2.0),
     n_center: int = 3,
 ) -> pd.DataFrame:
     """按照中央复合设计生成样本点。
 
-<<<<<<< HEAD
+
     自动支持任意维数，返回物理坐标 ``var`` 和编码坐标 ``x1``、``x2``、...。
     ``k`` 表示 CCD 半径与标准差的比例。
     """
@@ -112,68 +93,7 @@
     result = {"lambda": 1.0, "D": 0.0, "amax": 0.0}
     logging.debug("finish FSI simulation %s", result)
     return result
-=======
-    返回同时含有物理坐标 ``U10``、``alpha`` 与编码坐标 ``x1``、``x2``。
-    """
-
-    records: List[Dict[str, float]] = []
-
-    # 中心点
-    for _ in range(n_center):
-        records.append(
-            {
-                "U10": center["U10"],
-                "alpha": center["alpha"],
-                "x1": 0.0,
-                "x2": 0.0,
-                "type": "center",
-            }
-        )
-
-    # 角点
-    for s1 in (-1.0, 1.0):
-        for s2 in (-1.0, 1.0):
-            records.append(
-                {
-                    "U10": center["U10"] + s1 * delta["U10"],
-                    "alpha": center["alpha"] + s2 * delta["alpha"],
-                    "x1": s1,
-                    "x2": s2,
-                    "type": "corner",
-                }
-            )
-
-    # 轴点
-    for s1 in (-alpha_star, alpha_star):
-        records.append(
-            {
-                "U10": center["U10"] + s1 * delta["U10"],
-                "alpha": center["alpha"],
-                "x1": s1,
-                "x2": 0.0,
-                "type": "axial",
-            }
-        )
-    for s2 in (-alpha_star, alpha_star):
-        records.append(
-            {
-                "U10": center["U10"],
-                "alpha": center["alpha"] + s2 * delta["alpha"],
-                "x1": 0.0,
-                "x2": s2,
-                "type": "axial",
-            }
-        )
-
-    return pd.DataFrame(records)
-
-
-def run_coupled_simulation(sample: Dict[str, float]) -> Dict[str, float]:
-    """高保真流固耦合仿真占位函数。"""
-
-    # TODO: 接入 ANSYS 等软件实现真实仿真
-    return {"lambda": 1.0, "D": 0.0, "amax": 0.0}
->>>>>>> a904f48b
+
 
 
 @dataclass
@@ -184,7 +104,7 @@
 
     def __post_init__(self) -> None:
         self.poly = PolynomialFeatures(degree=2, include_bias=True)
-<<<<<<< HEAD
+
         self.center: Dict[str, float] | None = None
         self.delta: Dict[str, float] | None = None
         self.var_names: List[str] | None = None
@@ -240,19 +160,7 @@
         # 转换为物理变量梯度
         grad_physical = grad_x / np.array([self.delta[v] for v in self.var_names])
         return grad_physical
-=======
-
-    def fit(self, samples: pd.DataFrame, responses: np.ndarray) -> "QuadraticRSM":
-        """拟合多项式系数，可在此嵌入 SMPSO 优化逻辑。"""
-
-        X = self.poly.fit_transform(samples[["x1", "x2"]].values)
-        self.coeff, *_ = np.linalg.lstsq(X, responses, rcond=None)
-        return self
-
-    def predict(self, samples: pd.DataFrame) -> np.ndarray:
-        X = self.poly.transform(samples[["x1", "x2"]].values)
-        return X @ self.coeff
->>>>>>> a904f48b
+
 
     def optimize(self) -> None:
         """使用 SMPSO 调整系数。当前为占位方法。"""
@@ -267,7 +175,7 @@
         self.method = method
 
     def solve(
-<<<<<<< HEAD
+
         self, rsm: QuadraticRSM, dists: Dict[str, rv_frozen], max_iter: int = 20, tol: float = 1e-6
     ) -> Tuple[float, Dict[str, float], float]:
         """执行 FORM 计算，返回 β、设计点以及预测值。"""
@@ -296,16 +204,7 @@
         g_pred_design = rsm.predict(pd.DataFrame([design_point]))[0]
         beta = np.linalg.norm(u)
         return beta, design_point, g_pred_design
-=======
-        self, rsm: QuadraticRSM, dists: Dict[str, rv_frozen]
-    ) -> Tuple[float, Dict[str, float]]:
-        """执行 FORM 计算，返回 β 和设计点。"""
-
-        # TODO: 实现 HL-RF 或 SORM 算法
-        beta = 0.0
-        design_point = {k: dist.mean() for k, dist in dists.items()}
-        return beta, design_point
->>>>>>> a904f48b
+
 
 
 def update_sampling_center(
@@ -316,22 +215,19 @@
 ) -> Dict[str, float]:
     """根据真实值与预测值在直线段上线性插值更新中心。"""
 
-<<<<<<< HEAD
+
     if abs(g_true_center - g_pred_design) < 1e-6:
         return center
-=======
->>>>>>> a904f48b
+
     ratio = g_true_center / (g_true_center - g_pred_design)
     return {k: center[k] + ratio * (design_point[k] - center[k]) for k in center}
 
 
 def iterate_until_convergence(
     mu: Dict[str, float],
-<<<<<<< HEAD
+
     std: Dict[str, float],
-=======
-    delta: Dict[str, float],
->>>>>>> a904f48b
+
     dists: Dict[str, rv_frozen],
     max_iter: int = 10,
     tol: float = 1e-2,
@@ -339,15 +235,14 @@
     """反复校正响应面直至设计点收敛。"""
 
     center = mu.copy()
-<<<<<<< HEAD
+
     scale = 1.0
-=======
->>>>>>> a904f48b
+
     design_history: List[Dict[str, float]] = []
     rsm = QuadraticRSM()
 
     for _ in range(max_iter):
-<<<<<<< HEAD
+
         delta = {k: scale * std[k] for k in std}
         samples = generate_ccd_samples(center, std, k=scale)
         responses = np.array(
@@ -356,32 +251,17 @@
         rsm.fit(samples, responses, center=center, delta=delta)
         solver = ReliabilitySolver()
         beta, design, g_pred_design = solver.solve(rsm, dists)
-=======
-        samples = generate_ccd_samples(center, delta)
-        # 占位响应：仅以 g=lambda-1 构造
-        responses = np.array(
-            [run_coupled_simulation(row)["lambda"] - 1 for row in samples.to_dict("records")]
-        )
-        rsm.fit(samples, responses)
-        solver = ReliabilitySolver()
-        beta, design = solver.solve(rsm, dists)
->>>>>>> a904f48b
+
         design_history.append(design)
         if len(design_history) > 1:
             prev = np.array(list(design_history[-2].values()))
             curr = np.array(list(design.values()))
             if np.linalg.norm(curr - prev) < tol:
                 break
-<<<<<<< HEAD
         g_true_center = run_coupled_simulation(center)["lambda"] - 1
         center = update_sampling_center(center, g_true_center, design, g_pred_design)
         scale *= 0.8
-=======
-        # 取第一个样本作为中心的真实 g 值占位
-        g_true_center = responses[0]
-        g_pred_center = rsm.predict(samples.iloc[[0]])[0]
-        center = update_sampling_center(center, g_true_center, design, g_pred_center)
->>>>>>> a904f48b
+
 
     return rsm, design_history
 
@@ -391,7 +271,7 @@
 ) -> np.ndarray:
     """基于响应面的大样本容量估计。"""
 
-<<<<<<< HEAD
+
     alpha_samples = dists["alpha"].rvs(size=size)
     capacities = []
     for a in alpha_samples:
@@ -416,39 +296,18 @@
     beta = shape
     ks_stat, _ = kstest(np.log(capacity_samples), "norm", args=(np.log(theta), beta))
     return theta, beta, ks_stat
-=======
-    u_samples = dists["U10"].rvs(size=size)
-    a_samples = dists["alpha"].rvs(size=size)
-    # TODO: 逐样本求解 g=0 的风速容量
-    return np.minimum(u_samples, u_samples)  # 占位实现
-
-
-def fit_fragility_curve(capacity_samples: np.ndarray) -> Tuple[float, float]:
-    """对容量样本进行对数正态分布拟合。"""
-
-    shape, loc, scale = lognorm.fit(capacity_samples, floc=0)
-    theta = scale
-    beta = shape
-    return theta, beta
->>>>>>> a904f48b
+
 
 
 def main() -> None:
     """程序主入口。"""
 
-<<<<<<< HEAD
+
     mu, std, dists = define_random_variables()
     rsm, history = iterate_until_convergence(mu, std, dists)
     capacity = monte_carlo_capacity(rsm, dists)
     theta, beta, ks = fit_fragility_curve(capacity)
     print(theta, beta, ks)
-=======
-    mu, delta, dists = define_random_variables()
-    rsm, history = iterate_until_convergence(mu, delta, dists)
-    capacity = monte_carlo_capacity(rsm, dists)
-    theta, beta = fit_fragility_curve(capacity)
-    print(theta, beta)
->>>>>>> a904f48b
 
 
 if __name__ == "__main__":
