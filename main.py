--- conflicted
+++ resolved
@@ -5,18 +5,12 @@
 """
 
 from __future__ import annotations
-
 from dataclasses import dataclass
 from typing import Dict, Tuple, List
-
 import numpy as np
 import pandas as pd
-<<<<<<< HEAD
 from scipy.stats import gumbel_r, uniform, lognorm, kstest
 from scipy.stats._distn_infrastructure import rv_frozen
-=======
-from scipy.stats import gumbel_r, uniform, lognorm, rv_frozen, kstest
->>>>>>> 018d1aab
 from sklearn.preprocessing import PolynomialFeatures
 from sklearn.linear_model import Ridge
 from scipy.optimize import brentq
@@ -25,10 +19,6 @@
 from pymoo.util.ref_dirs import get_reference_directions
 from pymoo.core.problem import ElementwiseProblem
 from pymoo.optimize import minimize
-<<<<<<< HEAD
-=======
-import itertools
->>>>>>> 018d1aab
 import logging
 
 
@@ -57,7 +47,7 @@
 
     若 ``allow_override=True``，可通过 ``kwargs`` 覆盖上述参数。
     返回 ``mu``、``std`` 及 ``dists`` 三个字典。
-<<<<<<< HEAD
+
     """
 
     if allow_override:
@@ -185,103 +175,7 @@
     并收集结果字典列表。超时和异常将记录警告。
     """
 
-=======
-    """
-
-    if allow_override:
-        V_b_100 = kwargs.get("V_b_100", V_b_100)
-        z_ref = kwargs.get("z_ref", z_ref)
-        z_bridge = kwargs.get("z_bridge", z_bridge)
-        k_valley = kwargs.get("k_valley", k_valley)
-        beta_coeff = kwargs.get("beta_coeff", beta_coeff)
-
-    # 海拔修正与山谷系数
-    V_b_z = V_b_100 * (1 + 0.0007 * (z_bridge - z_ref))
-    V_design = V_b_z * k_valley
-
-    # Gumbel 分布参数
-    beta = beta_coeff * V_design
-    mu_loc = V_design + beta * np.log(-np.log(1 - 1 / 100))
-    mean_u10 = mu_loc + 0.5772156649 * beta
-    std_u10 = np.pi * beta / np.sqrt(6.0)
-
-    # 攻角分布
-    mu_alpha = 1.5
-    std_alpha = 3.0 / np.sqrt(12.0)
-
-    mu = {"U10": mean_u10, "alpha": mu_alpha}
-    std = {"U10": std_u10, "alpha": std_alpha}
-    dists = {
-        "U10": gumbel_r(loc=mu_loc, scale=beta),
-        "alpha": uniform(loc=0.0, scale=3.0),
-    }
-    return mu, std, dists
-
-
-def generate_ccd_samples(
-    center: Dict[str, float],
-    std: Dict[str, float],
-    k: float = 1.0,
-    alpha_star: float = np.sqrt(2.0),
-    n_center: int = 3,
-) -> pd.DataFrame:
-    """按照中央复合设计生成样本点。
-
-    自动支持任意维数，返回物理坐标 ``var`` 和编码坐标 ``x1``、``x2``、...。
-    ``k`` 表示 CCD 半径与标准差的比例。
-    """
-
-    var_names = list(center.keys())
-    n = len(var_names)
-    delta = {v: k * std[v] for v in var_names}
-
-    records: List[Dict[str, float]] = []
-
-    # 中心点
-    code_zero = {f"x{i+1}": 0.0 for i in range(n)}
-    for _ in range(n_center):
-        rec = {v: center[v] for v in var_names} | code_zero | {"type": "center"}
-        records.append(rec)
-
-    # 角点
-    for signs in itertools.product([-1.0, 1.0], repeat=n):
-        phys = {v: center[v] + s * delta[v] for v, s in zip(var_names, signs)}
-        code = {f"x{i+1}": s for i, s in enumerate(signs)}
-        records.append(phys | code | {"type": "corner"})
-
-    # 轴点
-    for i in range(n):
-        for s in (-alpha_star, alpha_star):
-            phys = {v: center[v] for v in var_names}
-            phys[var_names[i]] += s * delta[var_names[i]]
-            code = {f"x{j+1}": 0.0 for j in range(n)}
-            code[f"x{i+1}"] = s
-            records.append(phys | code | {"type": "axial"})
-
-    df = pd.DataFrame(records)
-    df.attrs["center"] = center
-    df.attrs["delta"] = delta
-    return df
-
-
-def run_coupled_simulation(sample: Dict[str, float], *args, **kwargs) -> Dict[str, float]:
-    """高保真流固耦合仿真占位函数。"""
-
-    logging.debug("start FSI simulation %s", sample)
-    # TODO: 接入 ANSYS 等软件实现真实仿真
-    result = {"lambda": 1.0, "D": 0.0, "amax": 0.0}
-    logging.debug("finish FSI simulation %s", result)
-    return result
-
-
-def run_simulations_async(samples: List[Dict[str, float]], max_workers: int = 8, timeout: float | None = None) -> List[Dict[str, float]]:
-    """并行执行多组流固耦合仿真。
-
-    通过 ``ProcessPoolExecutor`` 异步调度 ``run_coupled_simulation``，
-    并收集结果字典列表。超时和异常将记录警告。
-    """
-
->>>>>>> 018d1aab
+
     results: List[Dict[str, float]] = []
     with ProcessPoolExecutor(max_workers=max_workers) as pool:
         futures = {pool.submit(run_coupled_simulation, s): s for s in samples}
@@ -296,10 +190,7 @@
     return results
 
 
-<<<<<<< HEAD
-=======
-
->>>>>>> 018d1aab
+
 @dataclass
 class QuadraticRSM:
     """二次响应面模型。"""
@@ -308,18 +199,12 @@
 
     def __post_init__(self) -> None:
         self.poly = PolynomialFeatures(degree=2, include_bias=True)
-<<<<<<< HEAD
-=======
-
->>>>>>> 018d1aab
+
         self.center: Dict[str, float] | None = None
         self.delta: Dict[str, float] | None = None
         self.var_names: List[str] | None = None
         self.model: Ridge | None = None
-<<<<<<< HEAD
-=======
-
->>>>>>> 018d1aab
+
         self.samples: np.ndarray | None = None
         self.responses: np.ndarray | None = None
 
@@ -331,25 +216,16 @@
         delta: Dict[str, float],
         alpha: float = 0.0,
     ) -> "QuadraticRSM":
-<<<<<<< HEAD
-=======
-
->>>>>>> 018d1aab
+
         """拟合多项式系数，可在此嵌入 NSGA3 优化逻辑。"""
 
         self.center = center
         self.delta = delta
         self.var_names = list(center.keys())
         X = self.poly.fit_transform(samples[[f"x{i+1}" for i in range(len(self.var_names))]].values)
-<<<<<<< HEAD
+
         self.samples = X
         self.responses = responses
-=======
-
-        self.samples = X
-        self.responses = responses
-
->>>>>>> 018d1aab
         self.model = Ridge(alpha=alpha, fit_intercept=False)
         self.model.fit(X, responses)
         self.coeff = self.model.coef_
@@ -387,10 +263,7 @@
         grad_physical = grad_x / np.array([self.delta[v] for v in self.var_names])
         return grad_physical
 
-<<<<<<< HEAD
-=======
-
->>>>>>> 018d1aab
+
     def optimize(self) -> None:
         """利用 NSGA3 多目标优化响应面系数。"""
 
@@ -415,15 +288,10 @@
 
         problem = RSMProblem(self.model, self.samples, self.responses)
 
-<<<<<<< HEAD
+
         ref_dirs = get_reference_directions("das-dennis", 2, n_points=60)
         algo = NSGA3(pop_size=60, ref_dirs=ref_dirs)
-=======
-
-        ref_dirs = get_reference_directions("das-dennis", 2, n_points=60)
-        algo = NSGA3(pop_size=60, ref_dirs=ref_dirs)
-
->>>>>>> 018d1aab
+
         res = minimize(problem, algo, ("n_gen", 50), verbose=False)
 
         coeff_best = res.X[np.argmin(res.F[:, 0])]
@@ -431,21 +299,14 @@
         self.coeff = coeff_best
 
 
-<<<<<<< HEAD
-=======
-
->>>>>>> 018d1aab
+
 class ReliabilitySolver:
     """可靠度计算器，可选择 FORM 或其他算法。"""
 
     def __init__(self, method: str = "HL-RF") -> None:
         self.method = method
-
     def solve(
-<<<<<<< HEAD
-=======
-
->>>>>>> 018d1aab
+
         self, rsm: QuadraticRSM, dists: Dict[str, rv_frozen], max_iter: int = 20, tol: float = 1e-6
     ) -> Tuple[float, Dict[str, float], float]:
         """执行 FORM 计算，返回 β、设计点以及预测值。"""
@@ -453,13 +314,7 @@
         mu = np.array([dist.mean() for dist in dists.values()])
         sigma = np.array([dist.std() for dist in dists.values()])
         var_names = list(dists.keys())
-
         u = np.zeros_like(mu)
-<<<<<<< HEAD
-        beta = 0.0
-=======
-
->>>>>>> 018d1aab
         for _ in range(max_iter):
             x = mu + sigma * u
             sample = pd.DataFrame([{v: val for v, val in zip(var_names, x)}])
@@ -469,18 +324,11 @@
             norm_grad = np.linalg.norm(grad_u)
             if norm_grad < 1e-12:
                 break
-<<<<<<< HEAD
-=======
-
->>>>>>> 018d1aab
+
             alpha_vec = grad_u / norm_grad
             beta = np.dot(u, alpha_vec) - g / norm_grad
             u_new = beta * alpha_vec
             if np.linalg.norm(u_new - u) < tol and abs(g) < tol:
-<<<<<<< HEAD
-=======
-
->>>>>>> 018d1aab
                 u = u_new
                 break
             u = u_new
@@ -490,10 +338,6 @@
         return beta, design_point, g_pred_design
 
 
-<<<<<<< HEAD
-=======
-
->>>>>>> 018d1aab
 def update_sampling_center(
     center: Dict[str, float],
     g_true_center: float,
@@ -502,15 +346,10 @@
 ) -> Dict[str, float]:
     """根据真实值与预测值在直线段上线性插值更新中心。"""
 
-<<<<<<< HEAD
+
     if abs(g_true_center - g_pred_design) < 1e-6:
         return center
-=======
-
-    if abs(g_true_center - g_pred_design) < 1e-6:
-        return center
-
->>>>>>> 018d1aab
+
     ratio = g_true_center / (g_true_center - g_pred_design)
     return {k: center[k] + ratio * (design_point[k] - center[k]) for k in center}
 
@@ -518,32 +357,17 @@
 def iterate_until_convergence(
     mu: Dict[str, float],
     std: Dict[str, float],
-<<<<<<< HEAD
-=======
-
->>>>>>> 018d1aab
     dists: Dict[str, rv_frozen],
     max_iter: int = 10,
     tol: float = 1e-2,
 ) -> Tuple[QuadraticRSM, List[Dict[str, float]]]:
     """反复校正响应面直至设计点收敛。"""
-
     center = mu.copy()
-<<<<<<< HEAD
     scale = 1.0
-=======
-
-    scale = 1.0
-
->>>>>>> 018d1aab
     design_history: List[Dict[str, float]] = []
     rsm = QuadraticRSM()
 
     for _ in range(max_iter):
-<<<<<<< HEAD
-=======
-
->>>>>>> 018d1aab
         delta = {k: scale * std[k] for k in std}
         samples = generate_ccd_samples(center, std, k=scale)
         sim_results = run_simulations_async(samples.to_dict("records"))
@@ -551,10 +375,6 @@
         rsm.fit(samples, responses, center=center, delta=delta)
         solver = ReliabilitySolver()
         beta, design, g_pred_design = solver.solve(rsm, dists)
-<<<<<<< HEAD
-=======
-
->>>>>>> 018d1aab
         design_history.append(design)
         if len(design_history) > 1:
             prev = np.array(list(design_history[-2].values()))
@@ -563,42 +383,24 @@
                 break
         g_true_center = run_coupled_simulation(center)["lambda"] - 1
         center = update_sampling_center(center, g_true_center, design, g_pred_design)
-<<<<<<< HEAD
-=======
-
->>>>>>> 018d1aab
         if abs(g_true_center) < 1e-3:
             break
         scale = max(scale * 0.8, 0.2)
 
-<<<<<<< HEAD
-=======
-
->>>>>>> 018d1aab
     return rsm, design_history
-
 
 def monte_carlo_capacity(
     rsm: QuadraticRSM, dists: Dict[str, rv_frozen], size: int = 1000
 ) -> np.ndarray:
     """基于响应面的大样本容量估计。"""
 
-<<<<<<< HEAD
     alpha_samples = dists["alpha"].rvs(size=size)
     mu_u = dists["U10"].mean()
     std_u = dists["U10"].std()
-=======
-
-    alpha_samples = dists["alpha"].rvs(size=size)
-    mu_u = dists["U10"].mean()
-    std_u = dists["U10"].std()
-
->>>>>>> 018d1aab
     capacities = []
     for a in alpha_samples:
         def func(u: float) -> float:
             return rsm.predict(pd.DataFrame([{"U10": u, "alpha": a}]))[0]
-
         u_low = 1.0
         u_high = mu_u + 6 * std_u
         if func(u_low) <= 0:
@@ -609,10 +411,6 @@
             continue
         try:
             cap = brentq(func, u_low, u_high)
-<<<<<<< HEAD
-=======
-
->>>>>>> 018d1aab
         except ValueError:
             cap = np.nan
         capacities.append(cap)
@@ -632,18 +430,6 @@
     return theta, beta, se_beta, ks_stat
 
 
-<<<<<<< HEAD
-def main() -> None:
-    """程序主入口。"""
-
-    mu, std, dists = define_random_variables()
-    rsm, history = iterate_until_convergence(mu, std, dists)
-    capacity = monte_carlo_capacity(rsm, dists)
-    theta, beta, se_beta, ks = fit_fragility_curve(capacity)
-    print(theta, beta, se_beta, ks)
-=======
->>>>>>> 018d1aab
-
 def main() -> None:
     """程序主入口。"""
     mu, std, dists = define_random_variables()
@@ -652,5 +438,13 @@
     theta, beta, se_beta, ks = fit_fragility_curve(capacity)
     print(theta, beta, se_beta, ks)
 
+def main() -> None:
+    """程序主入口。"""
+    mu, std, dists = define_random_variables()
+    rsm, history = iterate_until_convergence(mu, std, dists)
+    capacity = monte_carlo_capacity(rsm, dists)
+    theta, beta, se_beta, ks = fit_fragility_curve(capacity)
+    print(theta, beta, se_beta, ks)
+
 if __name__ == "__main__":
     main()