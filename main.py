--- conflicted
+++ resolved
@@ -11,28 +11,16 @@
 
 import numpy as np
 import pandas as pd
-<<<<<<< HEAD
-=======
-
->>>>>>> d85cd0a4
+
 from scipy.stats import norm, lognorm, rv_frozen, kstest
 from sklearn.preprocessing import PolynomialFeatures
 from sklearn.linear_model import Ridge
 from scipy.optimize import brentq
-<<<<<<< HEAD
 from concurrent.futures import ProcessPoolExecutor, as_completed
 from pymoo.algorithms.moo.nsga3 import NSGA3
 from pymoo.util.ref_dirs import get_reference_directions
 from pymoo.core.problem import ElementwiseProblem
 from pymoo.optimize import minimize
-=======
-
-from concurrent.futures import ProcessPoolExecutor, as_completed
-from pymoo.algorithms.moo.smpso import SMPSO
-from pymoo.core.problem import ElementwiseProblem
-from pymoo.optimize import minimize
-
->>>>>>> d85cd0a4
 import itertools
 import logging
 
@@ -40,10 +28,7 @@
 def define_random_variables() -> Tuple[Dict[str, float], Dict[str, float], Dict[str, rv_frozen]]:
     """定义随机变量及其概率分布。
 
-<<<<<<< HEAD
-=======
-
->>>>>>> d85cd0a4
+
     返回均值 ``mu``、标准差 ``std`` 以及 ``scipy`` 分布对象 ``dists``。
     CCD 半径将在采样阶段由 ``std`` 派生。
     """
@@ -68,7 +53,7 @@
 
     自动支持任意维数，返回物理坐标 ``var`` 和编码坐标 ``x1``、``x2``、...。
     ``k`` 表示 CCD 半径与标准差的比例。
-<<<<<<< HEAD
+
     """
 
     var_names = list(center.keys())
@@ -121,62 +106,7 @@
     并收集结果字典列表。超时和异常将记录警告。
     """
 
-=======
-    """
-
-
-    var_names = list(center.keys())
-    n = len(var_names)
-    delta = {v: k * std[v] for v in var_names}
-
-    records: List[Dict[str, float]] = []
-
-    # 中心点
-    code_zero = {f"x{i+1}": 0.0 for i in range(n)}
-    for _ in range(n_center):
-        rec = {v: center[v] for v in var_names} | code_zero | {"type": "center"}
-        records.append(rec)
-
-    # 角点
-    for signs in itertools.product([-1.0, 1.0], repeat=n):
-        phys = {v: center[v] + s * delta[v] for v, s in zip(var_names, signs)}
-        code = {f"x{i+1}": s for i, s in enumerate(signs)}
-        records.append(phys | code | {"type": "corner"})
-
-    # 轴点
-    for i in range(n):
-        for s in (-alpha_star, alpha_star):
-            phys = {v: center[v] for v in var_names}
-            phys[var_names[i]] += s * delta[var_names[i]]
-            code = {f"x{j+1}": 0.0 for j in range(n)}
-            code[f"x{i+1}"] = s
-            records.append(phys | code | {"type": "axial"})
-
-    df = pd.DataFrame(records)
-    df.attrs["center"] = center
-    df.attrs["delta"] = delta
-    return df
-
-
-def run_coupled_simulation(sample: Dict[str, float], *args, **kwargs) -> Dict[str, float]:
-    """高保真流固耦合仿真占位函数。"""
-
-    logging.debug("start FSI simulation %s", sample)
-    # TODO: 接入 ANSYS 等软件实现真实仿真
-    result = {"lambda": 1.0, "D": 0.0, "amax": 0.0}
-    logging.debug("finish FSI simulation %s", result)
-    return result
-
-
-
-def run_simulations_async(samples: List[Dict[str, float]], max_workers: int = 8, timeout: float | None = None) -> List[Dict[str, float]]:
-    """并行执行多组流固耦合仿真。
-
-    通过 ``ProcessPoolExecutor`` 异步调度 ``run_coupled_simulation``，
-    并收集结果字典列表。超时和异常将记录警告。
-    """
-
->>>>>>> d85cd0a4
+
     results: List[Dict[str, float]] = []
     with ProcessPoolExecutor(max_workers=max_workers) as pool:
         futures = {pool.submit(run_coupled_simulation, s): s for s in samples}
@@ -191,10 +121,7 @@
     return results
 
 
-<<<<<<< HEAD
-=======
-
->>>>>>> d85cd0a4
+
 @dataclass
 class QuadraticRSM:
     """二次响应面模型。"""
@@ -203,25 +130,16 @@
 
     def __post_init__(self) -> None:
         self.poly = PolynomialFeatures(degree=2, include_bias=True)
-<<<<<<< HEAD
-=======
-
->>>>>>> d85cd0a4
+
         self.center: Dict[str, float] | None = None
         self.delta: Dict[str, float] | None = None
         self.var_names: List[str] | None = None
         self.model: Ridge | None = None
-<<<<<<< HEAD
+
         self.samples: np.ndarray | None = None
         self.responses: np.ndarray | None = None
 
-=======
-
-        self.samples: np.ndarray | None = None
-        self.responses: np.ndarray | None = None
-
-
->>>>>>> d85cd0a4
+
     def fit(
         self,
         samples: pd.DataFrame,
@@ -230,25 +148,18 @@
         delta: Dict[str, float],
         alpha: float = 0.0,
     ) -> "QuadraticRSM":
-<<<<<<< HEAD
+
         """拟合多项式系数，可在此嵌入 NSGA3 优化逻辑。"""
-=======
-        """拟合多项式系数，可在此嵌入 SMPSO 优化逻辑。"""
->>>>>>> d85cd0a4
+
 
         self.center = center
         self.delta = delta
         self.var_names = list(center.keys())
         X = self.poly.fit_transform(samples[[f"x{i+1}" for i in range(len(self.var_names))]].values)
-<<<<<<< HEAD
+
         self.samples = X
         self.responses = responses
-=======
-
-        self.samples = X
-        self.responses = responses
-
->>>>>>> d85cd0a4
+
         self.model = Ridge(alpha=alpha, fit_intercept=False)
         self.model.fit(X, responses)
         self.coeff = self.model.coef_
@@ -286,14 +197,10 @@
         grad_physical = grad_x / np.array([self.delta[v] for v in self.var_names])
         return grad_physical
 
-<<<<<<< HEAD
+
     def optimize(self) -> None:
         """利用 NSGA3 多目标优化响应面系数。"""
-=======
-
-    def optimize(self) -> None:
-        """利用 SMPSO 多目标优化响应面系数。"""
->>>>>>> d85cd0a4
+
 
         if self.model is None:
             raise RuntimeError("请先调用 fit 生成初始模型")
@@ -316,12 +223,10 @@
 
         problem = RSMProblem(self.model, self.samples, self.responses)
 
-<<<<<<< HEAD
+
         ref_dirs = get_reference_directions("das-dennis", 2, n_points=60)
         algo = NSGA3(pop_size=60, ref_dirs=ref_dirs)
-=======
-        algo = SMPSO(pop_size=60)
->>>>>>> d85cd0a4
+
         res = minimize(problem, algo, ("n_gen", 50), verbose=False)
 
         coeff_best = res.X[np.argmin(res.F[:, 0])]
@@ -329,10 +234,7 @@
         self.coeff = coeff_best
 
 
-<<<<<<< HEAD
-=======
-
->>>>>>> d85cd0a4
+
 class ReliabilitySolver:
     """可靠度计算器，可选择 FORM 或其他算法。"""
 
@@ -340,10 +242,7 @@
         self.method = method
 
     def solve(
-<<<<<<< HEAD
-=======
-
->>>>>>> d85cd0a4
+
         self, rsm: QuadraticRSM, dists: Dict[str, rv_frozen], max_iter: int = 20, tol: float = 1e-6
     ) -> Tuple[float, Dict[str, float], float]:
         """执行 FORM 计算，返回 β、设计点以及预测值。"""
@@ -353,13 +252,9 @@
         var_names = list(dists.keys())
 
         u = np.zeros_like(mu)
-<<<<<<< HEAD
+
         beta = 0.0
-=======
-
-        beta = 0.0
-
->>>>>>> d85cd0a4
+
         for _ in range(max_iter):
             x = mu + sigma * u
             sample = pd.DataFrame([{v: val for v, val in zip(var_names, x)}])
@@ -369,18 +264,12 @@
             norm_grad = np.linalg.norm(grad_u)
             if norm_grad < 1e-12:
                 break
-<<<<<<< HEAD
-=======
-
->>>>>>> d85cd0a4
+
             alpha_vec = grad_u / norm_grad
             beta = np.dot(u, alpha_vec) - g / norm_grad
             u_new = beta * alpha_vec
             if np.linalg.norm(u_new - u) < tol and abs(g) < tol:
-<<<<<<< HEAD
-=======
-
->>>>>>> d85cd0a4
+
                 u = u_new
                 break
             u = u_new
@@ -390,10 +279,7 @@
         return beta, design_point, g_pred_design
 
 
-<<<<<<< HEAD
-=======
-
->>>>>>> d85cd0a4
+
 def update_sampling_center(
     center: Dict[str, float],
     g_true_center: float,
@@ -402,28 +288,19 @@
 ) -> Dict[str, float]:
     """根据真实值与预测值在直线段上线性插值更新中心。"""
 
-<<<<<<< HEAD
+
     if abs(g_true_center - g_pred_design) < 1e-6:
         return center
-=======
-
-    if abs(g_true_center - g_pred_design) < 1e-6:
-        return center
-
->>>>>>> d85cd0a4
+
     ratio = g_true_center / (g_true_center - g_pred_design)
     return {k: center[k] + ratio * (design_point[k] - center[k]) for k in center}
 
 
 def iterate_until_convergence(
     mu: Dict[str, float],
-<<<<<<< HEAD
+
     std: Dict[str, float],
-=======
-
-    std: Dict[str, float],
-
->>>>>>> d85cd0a4
+
     dists: Dict[str, rv_frozen],
     max_iter: int = 10,
     tol: float = 1e-2,
@@ -431,21 +308,14 @@
     """反复校正响应面直至设计点收敛。"""
 
     center = mu.copy()
-<<<<<<< HEAD
+
     scale = 1.0
-=======
-
-    scale = 1.0
-
->>>>>>> d85cd0a4
+
     design_history: List[Dict[str, float]] = []
     rsm = QuadraticRSM()
 
     for _ in range(max_iter):
-<<<<<<< HEAD
-=======
-
->>>>>>> d85cd0a4
+
         delta = {k: scale * std[k] for k in std}
         samples = generate_ccd_samples(center, std, k=scale)
         sim_results = run_simulations_async(samples.to_dict("records"))
@@ -453,10 +323,7 @@
         rsm.fit(samples, responses, center=center, delta=delta)
         solver = ReliabilitySolver()
         beta, design, g_pred_design = solver.solve(rsm, dists)
-<<<<<<< HEAD
-=======
-
->>>>>>> d85cd0a4
+
         design_history.append(design)
         if len(design_history) > 1:
             prev = np.array(list(design_history[-2].values()))
@@ -465,18 +332,12 @@
                 break
         g_true_center = run_coupled_simulation(center)["lambda"] - 1
         center = update_sampling_center(center, g_true_center, design, g_pred_design)
-<<<<<<< HEAD
-=======
-
->>>>>>> d85cd0a4
+
         if abs(g_true_center) < 1e-3:
             break
         scale = max(scale * 0.8, 0.2)
 
-<<<<<<< HEAD
-=======
-
->>>>>>> d85cd0a4
+
     return rsm, design_history
 
 
@@ -485,26 +346,17 @@
 ) -> np.ndarray:
     """基于响应面的大样本容量估计。"""
 
-<<<<<<< HEAD
+
     alpha_samples = dists["alpha"].rvs(size=size)
     mu_u = dists["U10"].mean()
     std_u = dists["U10"].std()
-=======
-
-    alpha_samples = dists["alpha"].rvs(size=size)
-    mu_u = dists["U10"].mean()
-    std_u = dists["U10"].std()
-
->>>>>>> d85cd0a4
+
     capacities = []
     for a in alpha_samples:
         def func(u: float) -> float:
             return rsm.predict(pd.DataFrame([{"U10": u, "alpha": a}]))[0]
 
-<<<<<<< HEAD
-=======
-
->>>>>>> d85cd0a4
+
         u_low = 1.0
         u_high = mu_u + 6 * std_u
         if func(u_low) <= 0:
@@ -515,10 +367,7 @@
             continue
         try:
             cap = brentq(func, u_low, u_high)
-<<<<<<< HEAD
-=======
-
->>>>>>> d85cd0a4
+
         except ValueError:
             cap = np.nan
         capacities.append(cap)
@@ -526,41 +375,25 @@
     return np.array(capacities)
 
 
-<<<<<<< HEAD
+
 def fit_fragility_curve(capacity_samples: np.ndarray) -> Tuple[float, float, float, float]:
     """对容量样本进行对数正态分布拟合，返回标准差及 KS 值。"""
 
-=======
-
-def fit_fragility_curve(capacity_samples: np.ndarray) -> Tuple[float, float, float, float]:
-    """对容量样本进行对数正态分布拟合，返回标准差及 KS 值。"""
-
-
->>>>>>> d85cd0a4
     capacity_samples = capacity_samples[~np.isnan(capacity_samples)]
     shape, loc, scale = lognorm.fit(capacity_samples, floc=0)
     theta = scale
     beta = shape
     ks_stat, _ = kstest(np.log(capacity_samples), "norm", args=(np.log(theta), beta))
-<<<<<<< HEAD
-=======
-
->>>>>>> d85cd0a4
+
     se_beta = beta / np.sqrt(2 * len(capacity_samples))
     return theta, beta, se_beta, ks_stat
 
 
-<<<<<<< HEAD
+
 def main() -> None:
     """程序主入口。"""
 
-=======
-
-def main() -> None:
-    """程序主入口。"""
-
-
->>>>>>> d85cd0a4
+
     mu, std, dists = define_random_variables()
     rsm, history = iterate_until_convergence(mu, std, dists)
     capacity = monte_carlo_capacity(rsm, dists)
@@ -569,4 +402,5 @@
 
 
 if __name__ == "__main__":
-    main()+
+    main()
