"""悬索桥抗风易损性分析框架。

本模块给出抗风易损性算法的整体结构，并按中文注释列出主要步骤。
各函数仅提供接口和示例逻辑，供后续完善使用。
"""

from __future__ import annotations

from dataclasses import dataclass
from typing import Dict, Tuple, List

import numpy as np
import pandas as pd
<<<<<<< HEAD
=======

>>>>>>> 563f10bb
from scipy.stats import norm, lognorm, rv_frozen, kstest
from sklearn.preprocessing import PolynomialFeatures
from sklearn.linear_model import Ridge
from scipy.optimize import brentq
<<<<<<< HEAD
from concurrent.futures import ProcessPoolExecutor, as_completed
from pymoo.algorithms.moo.smpso import SMPSO
from pymoo.core.problem import ElementwiseProblem
from pymoo.optimize import minimize
=======
>>>>>>> 563f10bb
import itertools
import logging


def define_random_variables() -> Tuple[Dict[str, float], Dict[str, float], Dict[str, rv_frozen]]:
    """定义随机变量及其概率分布。

<<<<<<< HEAD
    返回均值 ``mu``、标准差 ``std`` 以及 ``scipy`` 分布对象 ``dists``。
    CCD 半径将在采样阶段由 ``std`` 派生。
    """

    mu = {"U10": 32.0, "alpha": 0.0}
    std = {"U10": 8.0, "alpha": 2.0}
    dists = {
        "U10": norm(loc=mu["U10"], scale=std["U10"]),
        "alpha": norm(loc=mu["alpha"], scale=std["alpha"]),
    }
    return mu, std, dists


def generate_ccd_samples(
    center: Dict[str, float],
    std: Dict[str, float],
    k: float = 1.0,
    alpha_star: float = np.sqrt(2.0),
    n_center: int = 3,
) -> pd.DataFrame:
    """按照中央复合设计生成样本点。

    自动支持任意维数，返回物理坐标 ``var`` 和编码坐标 ``x1``、``x2``、...。
    ``k`` 表示 CCD 半径与标准差的比例。
    """

=======

    返回均值 ``mu``、标准差 ``std`` 以及 ``scipy`` 分布对象 ``dists``。
    CCD 半径将在采样阶段由 ``std`` 派生。
    """

    mu = {"U10": 32.0, "alpha": 0.0}
    std = {"U10": 8.0, "alpha": 2.0}
    dists = {
        "U10": norm(loc=mu["U10"], scale=std["U10"]),
        "alpha": norm(loc=mu["alpha"], scale=std["alpha"]),
    }
    return mu, std, dists



def generate_ccd_samples(
    center: Dict[str, float],
    std: Dict[str, float],
    k: float = 1.0,
    alpha_star: float = np.sqrt(2.0),
    n_center: int = 3,
) -> pd.DataFrame:
    """按照中央复合设计生成样本点。


    自动支持任意维数，返回物理坐标 ``var`` 和编码坐标 ``x1``、``x2``、...。
    ``k`` 表示 CCD 半径与标准差的比例。
    """

>>>>>>> 563f10bb
    var_names = list(center.keys())
    n = len(var_names)
    delta = {v: k * std[v] for v in var_names}

    records: List[Dict[str, float]] = []

    # 中心点
    code_zero = {f"x{i+1}": 0.0 for i in range(n)}
    for _ in range(n_center):
        rec = {v: center[v] for v in var_names} | code_zero | {"type": "center"}
        records.append(rec)

    # 角点
    for signs in itertools.product([-1.0, 1.0], repeat=n):
        phys = {v: center[v] + s * delta[v] for v, s in zip(var_names, signs)}
        code = {f"x{i+1}": s for i, s in enumerate(signs)}
        records.append(phys | code | {"type": "corner"})

    # 轴点
    for i in range(n):
        for s in (-alpha_star, alpha_star):
            phys = {v: center[v] for v in var_names}
            phys[var_names[i]] += s * delta[var_names[i]]
            code = {f"x{j+1}": 0.0 for j in range(n)}
            code[f"x{i+1}"] = s
            records.append(phys | code | {"type": "axial"})

    df = pd.DataFrame(records)
    df.attrs["center"] = center
    df.attrs["delta"] = delta
    return df


def run_coupled_simulation(sample: Dict[str, float], *args, **kwargs) -> Dict[str, float]:
    """高保真流固耦合仿真占位函数。"""

    logging.debug("start FSI simulation %s", sample)
    # TODO: 接入 ANSYS 等软件实现真实仿真
    result = {"lambda": 1.0, "D": 0.0, "amax": 0.0}
    logging.debug("finish FSI simulation %s", result)
    return result


<<<<<<< HEAD
def run_simulations_async(samples: List[Dict[str, float]], max_workers: int = 8, timeout: float | None = None) -> List[Dict[str, float]]:
    """并行执行多组流固耦合仿真。

    通过 ``ProcessPoolExecutor`` 异步调度 ``run_coupled_simulation``，
    并收集结果字典列表。超时和异常将记录警告。
    """

    results: List[Dict[str, float]] = []
    with ProcessPoolExecutor(max_workers=max_workers) as pool:
        futures = {pool.submit(run_coupled_simulation, s): s for s in samples}
        for fut in as_completed(futures, timeout=timeout):
            sample = futures[fut]
            try:
                res = fut.result()
            except Exception as exc:  # pragma: no cover - 占位异常处理
                logging.warning("仿真失败 %s: %s", sample, exc)
                res = {"lambda": np.nan, "D": np.nan, "amax": np.nan}
            results.append(res)
    return results

=======
>>>>>>> 563f10bb

@dataclass
class QuadraticRSM:
    """二次响应面模型。"""

    coeff: np.ndarray | None = None

    def __post_init__(self) -> None:
        self.poly = PolynomialFeatures(degree=2, include_bias=True)
<<<<<<< HEAD
=======

>>>>>>> 563f10bb
        self.center: Dict[str, float] | None = None
        self.delta: Dict[str, float] | None = None
        self.var_names: List[str] | None = None
        self.model: Ridge | None = None
<<<<<<< HEAD
        self.samples: np.ndarray | None = None
        self.responses: np.ndarray | None = None
=======
>>>>>>> 563f10bb

    def fit(
        self,
        samples: pd.DataFrame,
        responses: np.ndarray,
        center: Dict[str, float],
        delta: Dict[str, float],
        alpha: float = 0.0,
    ) -> "QuadraticRSM":
        """拟合多项式系数，可在此嵌入 SMPSO 优化逻辑。"""

        self.center = center
        self.delta = delta
        self.var_names = list(center.keys())
        X = self.poly.fit_transform(samples[[f"x{i+1}" for i in range(len(self.var_names))]].values)
<<<<<<< HEAD
        self.samples = X
        self.responses = responses
=======
>>>>>>> 563f10bb
        self.model = Ridge(alpha=alpha, fit_intercept=False)
        self.model.fit(X, responses)
        self.coeff = self.model.coef_
        return self

    def _ensure_encoded(self, samples: pd.DataFrame) -> pd.DataFrame:
        if "x1" not in samples.columns:
            for i, v in enumerate(self.var_names):
                samples[f"x{i+1}"] = (samples[v] - self.center[v]) / self.delta[v]
        return samples

    def predict(self, samples: pd.DataFrame) -> np.ndarray:
        samples = self._ensure_encoded(samples.copy())
        X = self.poly.transform(samples[[f"x{i+1}" for i in range(len(self.var_names))]].values)
        return self.model.predict(X)

    def gradient(self, sample: pd.DataFrame) -> np.ndarray:
        """返回对物理变量的梯度。"""
        sample = self._ensure_encoded(sample.copy())
        x = sample[[f"x{i+1}" for i in range(len(self.var_names))]].values[0]

        grad_x = np.zeros_like(x)
        idx = 1
        for i in range(len(x)):
            grad_x[i] += self.coeff[idx]
            idx += 1
        for i in range(len(x)):
            grad_x[i] += 2 * self.coeff[idx] * x[i]
            idx += 1
            for j in range(i + 1, len(x)):
                grad_x[i] += self.coeff[idx] * x[j]
                grad_x[j] += self.coeff[idx] * x[i]
                idx += 1
        # 转换为物理变量梯度
        grad_physical = grad_x / np.array([self.delta[v] for v in self.var_names])
        return grad_physical

<<<<<<< HEAD
    def optimize(self) -> None:
        """利用 SMPSO 多目标优化响应面系数。"""

        if self.model is None:
            raise RuntimeError("请先调用 fit 生成初始模型")

        n_coef = self.poly.fit_transform([[0] * len(self.var_names)]).shape[1]

        class RSMProblem(ElementwiseProblem):
            def __init__(self, model: Ridge, X: np.ndarray, y: np.ndarray) -> None:
                super().__init__(n_var=n_coef, n_obj=2)
                self.model = model
                self.X = X
                self.y = y

            def _evaluate(self, x: np.ndarray, out: Dict[str, np.ndarray]) -> None:
                self.model.coef_ = x
                pred = self.model.predict(self.X)
                mse = ((pred - self.y) ** 2).mean()
                l2 = np.linalg.norm(x)
                out["F"] = np.array([mse, l2])

        problem = RSMProblem(self.model, self.samples, self.responses)

        algo = SMPSO(pop_size=60)
        res = minimize(problem, algo, ("n_gen", 50), verbose=False)

        coeff_best = res.X[np.argmin(res.F[:, 0])]
        self.model.coef_ = coeff_best
        self.coeff = coeff_best
=======

    def optimize(self) -> None:
        """使用 SMPSO 调整系数。当前为占位方法。"""

        pass
>>>>>>> 563f10bb


class ReliabilitySolver:
    """可靠度计算器，可选择 FORM 或其他算法。"""

    def __init__(self, method: str = "HL-RF") -> None:
        self.method = method

    def solve(
<<<<<<< HEAD
=======

>>>>>>> 563f10bb
        self, rsm: QuadraticRSM, dists: Dict[str, rv_frozen], max_iter: int = 20, tol: float = 1e-6
    ) -> Tuple[float, Dict[str, float], float]:
        """执行 FORM 计算，返回 β、设计点以及预测值。"""

        mu = np.array([dist.mean() for dist in dists.values()])
        sigma = np.array([dist.std() for dist in dists.values()])
        var_names = list(dists.keys())

        u = np.zeros_like(mu)
<<<<<<< HEAD
        beta = 0.0
=======
>>>>>>> 563f10bb
        for _ in range(max_iter):
            x = mu + sigma * u
            sample = pd.DataFrame([{v: val for v, val in zip(var_names, x)}])
            g = rsm.predict(sample)[0]
            grad_x = rsm.gradient(sample)
            grad_u = grad_x * sigma
            norm_grad = np.linalg.norm(grad_u)
            if norm_grad < 1e-12:
                break
<<<<<<< HEAD
            alpha_vec = grad_u / norm_grad
            beta = np.dot(u, alpha_vec) - g / norm_grad
            u_new = beta * alpha_vec
            if np.linalg.norm(u_new - u) < tol and abs(g) < tol:
=======
            beta = (u @ grad_u - g) / norm_grad
            u_new = (beta / norm_grad) * grad_u
            if np.linalg.norm(u_new - u) < tol:
>>>>>>> 563f10bb
                u = u_new
                break
            u = u_new
        design_point = {v: mu_i + sigma_i * ui for v, mu_i, sigma_i, ui in zip(var_names, mu, sigma, u)}
        g_pred_design = rsm.predict(pd.DataFrame([design_point]))[0]
        beta = np.linalg.norm(u)
        return beta, design_point, g_pred_design


<<<<<<< HEAD
=======

>>>>>>> 563f10bb
def update_sampling_center(
    center: Dict[str, float],
    g_true_center: float,
    design_point: Dict[str, float],
    g_pred_design: float,
) -> Dict[str, float]:
    """根据真实值与预测值在直线段上线性插值更新中心。"""

<<<<<<< HEAD
    if abs(g_true_center - g_pred_design) < 1e-6:
        return center
=======

    if abs(g_true_center - g_pred_design) < 1e-6:
        return center

>>>>>>> 563f10bb
    ratio = g_true_center / (g_true_center - g_pred_design)
    return {k: center[k] + ratio * (design_point[k] - center[k]) for k in center}


def iterate_until_convergence(
    mu: Dict[str, float],
<<<<<<< HEAD
    std: Dict[str, float],
=======

    std: Dict[str, float],

>>>>>>> 563f10bb
    dists: Dict[str, rv_frozen],
    max_iter: int = 10,
    tol: float = 1e-2,
) -> Tuple[QuadraticRSM, List[Dict[str, float]]]:
    """反复校正响应面直至设计点收敛。"""

    center = mu.copy()
<<<<<<< HEAD
    scale = 1.0
=======

    scale = 1.0

>>>>>>> 563f10bb
    design_history: List[Dict[str, float]] = []
    rsm = QuadraticRSM()

    for _ in range(max_iter):
<<<<<<< HEAD
        delta = {k: scale * std[k] for k in std}
        samples = generate_ccd_samples(center, std, k=scale)
        sim_results = run_simulations_async(samples.to_dict("records"))
        responses = np.array([r["lambda"] - 1 for r in sim_results])
        rsm.fit(samples, responses, center=center, delta=delta)
        solver = ReliabilitySolver()
        beta, design, g_pred_design = solver.solve(rsm, dists)
=======

        delta = {k: scale * std[k] for k in std}
        samples = generate_ccd_samples(center, std, k=scale)
        responses = np.array(
            [run_coupled_simulation(row)["lambda"] - 1 for row in samples.to_dict("records")]
        )
        rsm.fit(samples, responses, center=center, delta=delta)
        solver = ReliabilitySolver()
        beta, design, g_pred_design = solver.solve(rsm, dists)

>>>>>>> 563f10bb
        design_history.append(design)
        if len(design_history) > 1:
            prev = np.array(list(design_history[-2].values()))
            curr = np.array(list(design.values()))
            if np.linalg.norm(curr - prev) < tol:
                break
        g_true_center = run_coupled_simulation(center)["lambda"] - 1
        center = update_sampling_center(center, g_true_center, design, g_pred_design)
<<<<<<< HEAD
        if abs(g_true_center) < 1e-3:
            break
        scale = max(scale * 0.8, 0.2)
=======
        scale *= 0.8

>>>>>>> 563f10bb

    return rsm, design_history


def monte_carlo_capacity(
    rsm: QuadraticRSM, dists: Dict[str, rv_frozen], size: int = 1000
) -> np.ndarray:
    """基于响应面的大样本容量估计。"""

<<<<<<< HEAD
    alpha_samples = dists["alpha"].rvs(size=size)
    mu_u = dists["U10"].mean()
    std_u = dists["U10"].std()
=======

    alpha_samples = dists["alpha"].rvs(size=size)
>>>>>>> 563f10bb
    capacities = []
    for a in alpha_samples:
        def func(u: float) -> float:
            return rsm.predict(pd.DataFrame([{"U10": u, "alpha": a}]))[0]

<<<<<<< HEAD
        u_low = 1.0
        u_high = mu_u + 6 * std_u
        if func(u_low) <= 0:
            capacities.append(u_low)
            continue
        if func(u_high) >= 0:
            capacities.append(np.nan)
            continue
        try:
            cap = brentq(func, u_low, u_high)
=======
        try:
            cap = brentq(func, 0.1, 200.0)
>>>>>>> 563f10bb
        except ValueError:
            cap = np.nan
        capacities.append(cap)

    return np.array(capacities)


<<<<<<< HEAD
def fit_fragility_curve(capacity_samples: np.ndarray) -> Tuple[float, float, float, float]:
    """对容量样本进行对数正态分布拟合，返回标准差及 KS 值。"""
=======
def fit_fragility_curve(capacity_samples: np.ndarray) -> Tuple[float, float, float]:
    """对容量样本进行对数正态分布拟合，并返回 KS 统计量。"""
>>>>>>> 563f10bb

    capacity_samples = capacity_samples[~np.isnan(capacity_samples)]
    shape, loc, scale = lognorm.fit(capacity_samples, floc=0)
    theta = scale
    beta = shape
    ks_stat, _ = kstest(np.log(capacity_samples), "norm", args=(np.log(theta), beta))
<<<<<<< HEAD
    se_beta = beta / np.sqrt(2 * len(capacity_samples))
    return theta, beta, se_beta, ks_stat
=======
    return theta, beta, ks_stat

>>>>>>> 563f10bb


def main() -> None:
    """程序主入口。"""

<<<<<<< HEAD
    mu, std, dists = define_random_variables()
    rsm, history = iterate_until_convergence(mu, std, dists)
    capacity = monte_carlo_capacity(rsm, dists)
    theta, beta, se_beta, ks = fit_fragility_curve(capacity)
    print(theta, beta, se_beta, ks)
=======

    mu, std, dists = define_random_variables()
    rsm, history = iterate_until_convergence(mu, std, dists)
    capacity = monte_carlo_capacity(rsm, dists)
    theta, beta, ks = fit_fragility_curve(capacity)
    print(theta, beta, ks)
>>>>>>> 563f10bb


if __name__ == "__main__":
    main()<|MERGE_RESOLUTION|>--- conflicted
+++ resolved
@@ -11,21 +11,17 @@
 
 import numpy as np
 import pandas as pd
-<<<<<<< HEAD
-=======
-
->>>>>>> 563f10bb
+
 from scipy.stats import norm, lognorm, rv_frozen, kstest
 from sklearn.preprocessing import PolynomialFeatures
 from sklearn.linear_model import Ridge
 from scipy.optimize import brentq
-<<<<<<< HEAD
+
 from concurrent.futures import ProcessPoolExecutor, as_completed
 from pymoo.algorithms.moo.smpso import SMPSO
 from pymoo.core.problem import ElementwiseProblem
 from pymoo.optimize import minimize
-=======
->>>>>>> 563f10bb
+
 import itertools
 import logging
 
@@ -33,7 +29,7 @@
 def define_random_variables() -> Tuple[Dict[str, float], Dict[str, float], Dict[str, rv_frozen]]:
     """定义随机变量及其概率分布。
 
-<<<<<<< HEAD
+
     返回均值 ``mu``、标准差 ``std`` 以及 ``scipy`` 分布对象 ``dists``。
     CCD 半径将在采样阶段由 ``std`` 派生。
     """
@@ -60,37 +56,7 @@
     ``k`` 表示 CCD 半径与标准差的比例。
     """
 
-=======
-
-    返回均值 ``mu``、标准差 ``std`` 以及 ``scipy`` 分布对象 ``dists``。
-    CCD 半径将在采样阶段由 ``std`` 派生。
-    """
-
-    mu = {"U10": 32.0, "alpha": 0.0}
-    std = {"U10": 8.0, "alpha": 2.0}
-    dists = {
-        "U10": norm(loc=mu["U10"], scale=std["U10"]),
-        "alpha": norm(loc=mu["alpha"], scale=std["alpha"]),
-    }
-    return mu, std, dists
-
-
-
-def generate_ccd_samples(
-    center: Dict[str, float],
-    std: Dict[str, float],
-    k: float = 1.0,
-    alpha_star: float = np.sqrt(2.0),
-    n_center: int = 3,
-) -> pd.DataFrame:
-    """按照中央复合设计生成样本点。
-
-
-    自动支持任意维数，返回物理坐标 ``var`` 和编码坐标 ``x1``、``x2``、...。
-    ``k`` 表示 CCD 半径与标准差的比例。
-    """
-
->>>>>>> 563f10bb
+
     var_names = list(center.keys())
     n = len(var_names)
     delta = {v: k * std[v] for v in var_names}
@@ -134,7 +100,7 @@
     return result
 
 
-<<<<<<< HEAD
+
 def run_simulations_async(samples: List[Dict[str, float]], max_workers: int = 8, timeout: float | None = None) -> List[Dict[str, float]]:
     """并行执行多组流固耦合仿真。
 
@@ -155,8 +121,7 @@
             results.append(res)
     return results
 
-=======
->>>>>>> 563f10bb
+
 
 @dataclass
 class QuadraticRSM:
@@ -166,19 +131,15 @@
 
     def __post_init__(self) -> None:
         self.poly = PolynomialFeatures(degree=2, include_bias=True)
-<<<<<<< HEAD
-=======
-
->>>>>>> 563f10bb
+
         self.center: Dict[str, float] | None = None
         self.delta: Dict[str, float] | None = None
         self.var_names: List[str] | None = None
         self.model: Ridge | None = None
-<<<<<<< HEAD
+
         self.samples: np.ndarray | None = None
         self.responses: np.ndarray | None = None
-=======
->>>>>>> 563f10bb
+
 
     def fit(
         self,
@@ -194,11 +155,10 @@
         self.delta = delta
         self.var_names = list(center.keys())
         X = self.poly.fit_transform(samples[[f"x{i+1}" for i in range(len(self.var_names))]].values)
-<<<<<<< HEAD
+
         self.samples = X
         self.responses = responses
-=======
->>>>>>> 563f10bb
+
         self.model = Ridge(alpha=alpha, fit_intercept=False)
         self.model.fit(X, responses)
         self.coeff = self.model.coef_
@@ -236,7 +196,7 @@
         grad_physical = grad_x / np.array([self.delta[v] for v in self.var_names])
         return grad_physical
 
-<<<<<<< HEAD
+
     def optimize(self) -> None:
         """利用 SMPSO 多目标优化响应面系数。"""
 
@@ -267,13 +227,7 @@
         coeff_best = res.X[np.argmin(res.F[:, 0])]
         self.model.coef_ = coeff_best
         self.coeff = coeff_best
-=======
-
-    def optimize(self) -> None:
-        """使用 SMPSO 调整系数。当前为占位方法。"""
-
-        pass
->>>>>>> 563f10bb
+
 
 
 class ReliabilitySolver:
@@ -283,10 +237,7 @@
         self.method = method
 
     def solve(
-<<<<<<< HEAD
-=======
-
->>>>>>> 563f10bb
+
         self, rsm: QuadraticRSM, dists: Dict[str, rv_frozen], max_iter: int = 20, tol: float = 1e-6
     ) -> Tuple[float, Dict[str, float], float]:
         """执行 FORM 计算，返回 β、设计点以及预测值。"""
@@ -296,10 +247,9 @@
         var_names = list(dists.keys())
 
         u = np.zeros_like(mu)
-<<<<<<< HEAD
+
         beta = 0.0
-=======
->>>>>>> 563f10bb
+
         for _ in range(max_iter):
             x = mu + sigma * u
             sample = pd.DataFrame([{v: val for v, val in zip(var_names, x)}])
@@ -309,16 +259,12 @@
             norm_grad = np.linalg.norm(grad_u)
             if norm_grad < 1e-12:
                 break
-<<<<<<< HEAD
+
             alpha_vec = grad_u / norm_grad
             beta = np.dot(u, alpha_vec) - g / norm_grad
             u_new = beta * alpha_vec
             if np.linalg.norm(u_new - u) < tol and abs(g) < tol:
-=======
-            beta = (u @ grad_u - g) / norm_grad
-            u_new = (beta / norm_grad) * grad_u
-            if np.linalg.norm(u_new - u) < tol:
->>>>>>> 563f10bb
+
                 u = u_new
                 break
             u = u_new
@@ -328,10 +274,7 @@
         return beta, design_point, g_pred_design
 
 
-<<<<<<< HEAD
-=======
-
->>>>>>> 563f10bb
+
 def update_sampling_center(
     center: Dict[str, float],
     g_true_center: float,
@@ -340,28 +283,19 @@
 ) -> Dict[str, float]:
     """根据真实值与预测值在直线段上线性插值更新中心。"""
 
-<<<<<<< HEAD
+
     if abs(g_true_center - g_pred_design) < 1e-6:
         return center
-=======
-
-    if abs(g_true_center - g_pred_design) < 1e-6:
-        return center
-
->>>>>>> 563f10bb
+
     ratio = g_true_center / (g_true_center - g_pred_design)
     return {k: center[k] + ratio * (design_point[k] - center[k]) for k in center}
 
 
 def iterate_until_convergence(
     mu: Dict[str, float],
-<<<<<<< HEAD
+
     std: Dict[str, float],
-=======
-
-    std: Dict[str, float],
-
->>>>>>> 563f10bb
+
     dists: Dict[str, rv_frozen],
     max_iter: int = 10,
     tol: float = 1e-2,
@@ -369,18 +303,14 @@
     """反复校正响应面直至设计点收敛。"""
 
     center = mu.copy()
-<<<<<<< HEAD
+
     scale = 1.0
-=======
-
-    scale = 1.0
-
->>>>>>> 563f10bb
+
     design_history: List[Dict[str, float]] = []
     rsm = QuadraticRSM()
 
     for _ in range(max_iter):
-<<<<<<< HEAD
+
         delta = {k: scale * std[k] for k in std}
         samples = generate_ccd_samples(center, std, k=scale)
         sim_results = run_simulations_async(samples.to_dict("records"))
@@ -388,18 +318,7 @@
         rsm.fit(samples, responses, center=center, delta=delta)
         solver = ReliabilitySolver()
         beta, design, g_pred_design = solver.solve(rsm, dists)
-=======
-
-        delta = {k: scale * std[k] for k in std}
-        samples = generate_ccd_samples(center, std, k=scale)
-        responses = np.array(
-            [run_coupled_simulation(row)["lambda"] - 1 for row in samples.to_dict("records")]
-        )
-        rsm.fit(samples, responses, center=center, delta=delta)
-        solver = ReliabilitySolver()
-        beta, design, g_pred_design = solver.solve(rsm, dists)
-
->>>>>>> 563f10bb
+
         design_history.append(design)
         if len(design_history) > 1:
             prev = np.array(list(design_history[-2].values()))
@@ -408,14 +327,11 @@
                 break
         g_true_center = run_coupled_simulation(center)["lambda"] - 1
         center = update_sampling_center(center, g_true_center, design, g_pred_design)
-<<<<<<< HEAD
+
         if abs(g_true_center) < 1e-3:
             break
         scale = max(scale * 0.8, 0.2)
-=======
-        scale *= 0.8
-
->>>>>>> 563f10bb
+
 
     return rsm, design_history
 
@@ -425,20 +341,17 @@
 ) -> np.ndarray:
     """基于响应面的大样本容量估计。"""
 
-<<<<<<< HEAD
+
     alpha_samples = dists["alpha"].rvs(size=size)
     mu_u = dists["U10"].mean()
     std_u = dists["U10"].std()
-=======
-
-    alpha_samples = dists["alpha"].rvs(size=size)
->>>>>>> 563f10bb
+
     capacities = []
     for a in alpha_samples:
         def func(u: float) -> float:
             return rsm.predict(pd.DataFrame([{"U10": u, "alpha": a}]))[0]
 
-<<<<<<< HEAD
+
         u_low = 1.0
         u_high = mu_u + 6 * std_u
         if func(u_low) <= 0:
@@ -449,10 +362,7 @@
             continue
         try:
             cap = brentq(func, u_low, u_high)
-=======
-        try:
-            cap = brentq(func, 0.1, 200.0)
->>>>>>> 563f10bb
+
         except ValueError:
             cap = np.nan
         capacities.append(cap)
@@ -460,45 +370,31 @@
     return np.array(capacities)
 
 
-<<<<<<< HEAD
+
 def fit_fragility_curve(capacity_samples: np.ndarray) -> Tuple[float, float, float, float]:
     """对容量样本进行对数正态分布拟合，返回标准差及 KS 值。"""
-=======
-def fit_fragility_curve(capacity_samples: np.ndarray) -> Tuple[float, float, float]:
-    """对容量样本进行对数正态分布拟合，并返回 KS 统计量。"""
->>>>>>> 563f10bb
+
 
     capacity_samples = capacity_samples[~np.isnan(capacity_samples)]
     shape, loc, scale = lognorm.fit(capacity_samples, floc=0)
     theta = scale
     beta = shape
     ks_stat, _ = kstest(np.log(capacity_samples), "norm", args=(np.log(theta), beta))
-<<<<<<< HEAD
+
     se_beta = beta / np.sqrt(2 * len(capacity_samples))
     return theta, beta, se_beta, ks_stat
-=======
-    return theta, beta, ks_stat
-
->>>>>>> 563f10bb
+
 
 
 def main() -> None:
     """程序主入口。"""
 
-<<<<<<< HEAD
+
     mu, std, dists = define_random_variables()
     rsm, history = iterate_until_convergence(mu, std, dists)
     capacity = monte_carlo_capacity(rsm, dists)
     theta, beta, se_beta, ks = fit_fragility_curve(capacity)
     print(theta, beta, se_beta, ks)
-=======
-
-    mu, std, dists = define_random_variables()
-    rsm, history = iterate_until_convergence(mu, std, dists)
-    capacity = monte_carlo_capacity(rsm, dists)
-    theta, beta, ks = fit_fragility_curve(capacity)
-    print(theta, beta, ks)
->>>>>>> 563f10bb
 
 
 if __name__ == "__main__":
